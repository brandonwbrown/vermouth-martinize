--- conflicted
+++ resolved
@@ -101,16 +101,12 @@
             bead['atomname'] = bdname
             bead['graph'] = graph.subgraph(at_idxs)
             bead_idx += 1
-<<<<<<< HEAD
         
-        # Add edges based on edges in the original graph
-=======
         # This makes edges within the residue. This probably should not be
         # done, but read from the interactions provided. We'll leave it in for
         # now.
         # Also, we should read any and all interactions and add them to the
         # molecule.
->>>>>>> aa636cbc
         for atidx, atjdx, data in graph.edges(data=True):
             if not (atidx in atidx_to_bdidx and atjdx in atidx_to_bdidx):
                 continue
@@ -118,7 +114,6 @@
             bdjdx = atidx_to_bdidx[atjdx]
             if bdidx != bdjdx and not graph_out.has_edge(bdidx, bdjdx):
                 graph_out.add_edge(bdidx, bdjdx)
-<<<<<<< HEAD
         
         for inter_type, interactions in block.interactions:
             for interaction in interactions:
@@ -129,11 +124,9 @@
                                                           resid=residue['resid']))
                 interactions = interaction._replace(atoms=atom_idxs)
                 graph_out.add_interaction(inter_type, *interactions)
-    # Add edges between residue based on edges in the original graph
-=======
+    
     # This makes edges between residues. We need to do this, since they can't
     # come from the mapping files and we need them to find the links locations.
->>>>>>> aa636cbc
     for res_idx, res_jdx in residue_graph.edges:
         for bd_idx, bd_jdx in product(residx_to_beads[res_idx], residx_to_beads[res_jdx]):
             for at_idx, at_jdx in product(graph_out.nodes[bd_idx]['graph'], graph_out.nodes[bd_jdx]['graph']):
